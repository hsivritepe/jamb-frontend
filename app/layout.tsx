--- conflicted
+++ resolved
@@ -21,14 +21,6 @@
 export default function RootLayout({ children }: LayoutProps) {
     return (
         <html lang="en">
-<<<<<<< HEAD
-            <body className={`${manrope.className} bg-[#ffffff]`}>
-                <Header />
-                <div className="max-w-7xl mx-auto px-4">
-                    {children}
-                </div>
-                <Footer />
-=======
             <body className={`${manrope.className} bg-[#F8F9FB]`}>
                 <LocationProvider>
                     <Header />
@@ -37,7 +29,6 @@
                     </div>
                     <Footer />
                 </LocationProvider>
->>>>>>> b6198a88
             </body>
         </html>
     );
